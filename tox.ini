[tox]
<<<<<<< HEAD
envlist = py27, py35, py36, py37, pypy, pypy3
=======
envlist = py27,py35,py36,py37,pypy,pypy3
>>>>>>> cefee3d9

[testenv]
deps =
    zope.testrunner
    zope.testing
commands = zope-testrunner --test-path=src

[testenv:coverage]
usedevelop = true
deps =
    {[testenv]deps}
    coverage
commands =
    coverage run -m zope.testrunner --test-path=src
    coverage report -m<|MERGE_RESOLUTION|>--- conflicted
+++ resolved
@@ -1,9 +1,5 @@
 [tox]
-<<<<<<< HEAD
-envlist = py27, py35, py36, py37, pypy, pypy3
-=======
 envlist = py27,py35,py36,py37,pypy,pypy3
->>>>>>> cefee3d9
 
 [testenv]
 deps =
